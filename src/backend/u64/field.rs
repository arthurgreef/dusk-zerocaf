//! Field arithmetic modulo `2^252 + 27742317777372353535851937790883648493`
//! which makes use of 64-bit limbs with 128-bit products.
//! In the 64-bit backend implementation, the `FieldElement` is
//! represented in radix `2^52`.

use core::fmt::Debug;
use core::convert::From;

use std::default::Default;
use std::cmp::{PartialOrd, Ordering, Ord};

use core::ops::{Index, IndexMut};
use core::ops::{Add, Sub, Mul, Div, Neg};

use subtle::{Choice, ConstantTimeEq, ConditionallySelectable};

use num::Integer;

use rand::{thread_rng, Rng};

use crate::backend::u64::constants;
use crate::scalar::Ristretto255Scalar;
use crate::traits::Identity;
use crate::traits::ops::*;

/// A `FieldElement` represents an element of the field
/// which has order of `2^252 + 27742317777372353535851937790883648493`
///
/// In the 64-bit backend implementation, the `FieldElement` is
/// represented in radix `2^52`
#[derive(Copy, Clone, Eq)]
pub struct FieldElement(pub [u64;5] );

impl Debug for FieldElement {
    fn fmt(&self, f: &mut ::core::fmt::Formatter) -> ::core::fmt::Result {
        write!(f, "FieldElement({:?})", &self.0[..])
    }
}

impl Index<usize> for FieldElement {
    type Output = u64;
    fn index(&self, _index: usize) -> &u64 {
        &(self.0[_index])
    }
}

impl IndexMut<usize> for FieldElement {
    fn index_mut(&mut self, _index: usize) -> &mut u64 {
        &mut (self.0[_index])
    }
}

impl PartialOrd for FieldElement {
    fn partial_cmp(&self, other: &FieldElement) -> Option<Ordering> {
        Some(self.cmp(&other))
    }
}

impl Ord for FieldElement {
    fn cmp(&self, other: &Self) -> Ordering {
        for i in (0..5).rev() {
            if self[i] > other[i] {
                return Ordering::Greater;
            }else if self[i] < other[i] {
                return Ordering::Less;
            }
        }
        Ordering::Equal
    }
}

impl Identity for FieldElement {
    /// Returns the Identity element over the finite field
    /// modulo `2^252 + 27742317777372353535851937790883648493`.
    /// 
    /// It is defined as 1 on `FieldElement` format, and is therefore written as:
    /// `[1, 0, 0, 0, 0]`.
    fn identity() -> FieldElement {
        FieldElement([1, 0, 0, 0 ,0])
    }
}

impl Default for FieldElement {
    ///Returns the default value for a FieldElement = Zero.
    fn default() -> FieldElement {
        FieldElement::zero()
    }
}

//-------------- From Implementations -----------------//
impl<'a> From<&'a u8> for FieldElement {
    /// Performs the conversion.
    fn from(_inp: &'a u8) -> FieldElement {
        let mut res = FieldElement::zero();
        res[0] = *_inp as u64;
        res
    }
}

impl<'a> From<&'a u16> for FieldElement {
    /// Performs the conversion.
    fn from(_inp: &'a u16) -> FieldElement {
        let mut res = FieldElement::zero();
        res[0] = *_inp as u64;
        res
    }
}

impl<'a> From<&'a u32> for FieldElement {
    /// Performs the conversion.
    fn from(_inp: &'a u32) -> FieldElement {
        let mut res = FieldElement::zero();
        res[0] = *_inp as u64;
        res
    }
}

impl<'a> From<&'a u64> for FieldElement {
    /// Performs the conversion.
    fn from(_inp: &'a u64) -> FieldElement {
        let mut res = FieldElement::zero();
        let mask = (1u64 << 52) - 1;
        res[0] = _inp & mask;
        res[1] = _inp >> 52;
        res
    }
}

impl<'a> From<&'a u128> for FieldElement {
    /// Performs the conversion.
    fn from(_inp: &'a u128) -> FieldElement {
        let mut res = FieldElement::zero();
        let mask = (1u128 << 52) - 1;

        // Since 128 / 52 < 4 , we only need to be attentive to 
        // the first three limbs.
        res[0] = (_inp & mask) as u64;
        res[1] = ((_inp >> 52) & mask) as u64;
        res[2] = (_inp >> 104) as u64;

        res
    }
}

impl<'a> From<&'a Ristretto255Scalar> for FieldElement {
    /// Given a Ristretto255Scalar on canonical bytes representation
    /// get it's FieldElement equivalent value as 5 limbs and
    /// radix-52.
    fn from(origin: &'a Ristretto255Scalar) -> FieldElement {
        let origin_bytes = origin.to_bytes();
        FieldElement::from_bytes(&origin_bytes)
    }
}

impl Into<Ristretto255Scalar> for FieldElement {
    /// Given a FieldElement reference get it's
    /// Ristretto255Scalar Equivalent on it's
    /// canonical bytes representation.
    fn into(self) -> Ristretto255Scalar {
        Ristretto255Scalar::from_canonical_bytes(self.to_bytes()).unwrap()
    }
}

impl<'a> Neg for &'a FieldElement {
    type Output = FieldElement;
    /// Computes `-self (mod l)`.
    /// Compute the negated value that corresponds to the
    /// complement of the two, of the input FieldElement.
    #[inline]
    fn neg(self) -> FieldElement {
        &FieldElement::zero() - self
    }
} 

impl Neg for FieldElement {
    type Output = FieldElement;
    /// Computes `-self (mod l)`.
    /// 
    /// Compute the negated value that correspond's to the
    /// two's complement of the input FieldElement.
    #[inline]
    fn neg(self) -> FieldElement {
        -&self
    }
}

impl<'a, 'b> Add<&'b FieldElement> for &'a FieldElement {
    type Output = FieldElement;
    /// Compute `a + b (mod l)`.
    #[inline]
    fn add(self, b: &'b FieldElement) -> FieldElement {
        let mut sum = FieldElement::zero();
        let mask = (1u64 << 52) - 1;

        // a + b
        let mut carry: u64 = 0;
        for i in 0..5 {
            carry = self.0[i] + b[i] + (carry >> 52);
            sum[i] = carry & mask;
        }
        // subtract l if the sum is >= l
        &sum - &constants::FIELD_L
    }
}

impl Add<FieldElement> for FieldElement {
    type Output = FieldElement;
    /// Compute `a + b (mod l)`.
    #[inline]
    fn add(self, b: FieldElement) -> FieldElement {
        &self + &b
    }
    
}

impl<'a, 'b> Sub<&'b FieldElement> for &'a FieldElement {
    type Output = FieldElement;
    /// Compute `a - b (mod l)`
    #[inline]
    fn sub(self, b: &'b FieldElement) -> FieldElement {
        let mut sub = 0u64;
        let mut difference: FieldElement = FieldElement::zero();
        let mask = (1u64 << 52) - 1;
        // Save wrapping_sub result. Store as a reminder on the next limb.
        for i in 0..5 {
            sub = self.0[i].wrapping_sub(b[i] + (sub >> 63));
            difference[i] = sub & mask;
        }
        // Conditionaly add l, if difference is negative.
        // Be aware that here `sub` tells us the most significant bit of the last limb
        // so then we know whether or not the value is greater than `l`.
        let underflow_mask = ((sub >> 63) ^ 1).wrapping_sub(1);
        let mut carry = 0u64;
        for i in 0..5 {
            carry = (carry >> 52) + difference[i] + (constants::FIELD_L[i] & underflow_mask);
            difference[i] = carry & mask;
        }
        difference
    }
}

impl Sub<FieldElement> for FieldElement {
    type Output = FieldElement;
    /// Compute `a + b (mod l)`.
    #[inline]
    fn sub(self, b: FieldElement) -> FieldElement {
        &self - &b
    }
}

impl<'a, 'b> Mul<&'b FieldElement> for &'a FieldElement {
    type Output = FieldElement;
    /// This Mul implementation returns a double precision result.
    /// 
    /// The result of the standard mul is stored on a [u128; 9].
    /// 
    /// Then, we apply the Montgomery Reduction function to perform
    /// the modulo and the reduction to the `FieldElement` format: [u64; 5].
    #[inline]
    fn mul(self, _rhs: &'b FieldElement) -> FieldElement {
        let prod = FieldElement::montgomery_reduce(&FieldElement::mul_internal(self, _rhs));
        FieldElement::montgomery_reduce(&FieldElement::mul_internal(&prod, &constants::RR_FIELD))
    }
}

impl Mul<FieldElement> for FieldElement {
    type Output = FieldElement;
    /// This Mul implementation returns a double precision result.
    /// 
    /// The result of the standard mul is stored on a [u128; 9].
    /// 
    /// Then, we apply the Montgomery Reduction function to perform
    /// the modulo and the reduction to the `FieldElement` format: [u64; 5].
    #[inline]
    fn mul(self, _rhs: FieldElement) -> FieldElement {
        &self * &_rhs
    }
}


impl<'a,'b> Div<&'a FieldElement> for &'b FieldElement {
    type Output = FieldElement;
    /// Performs the op: `x / y (mod l)`. 
    /// 
    /// Since on modular fields we don't divide, the equivanelnt op
    /// is: `x * (y^-1 (mod l))`, which is equivalent to the naive
    /// division but for Finite Fields. 
    #[inline]
    fn div(self, _rhs: &'a FieldElement) -> FieldElement {
        assert!(_rhs != &FieldElement::zero(), "Cannot divide by zero.");
        self * &_rhs.inverse()
    }
}

impl Div<FieldElement> for FieldElement {
    type Output = FieldElement;
    /// Performs the op: `x / y (mod l)`. 
    /// 
    /// Since on modular fields we don't divide, the equivanelnt op
    /// is: `x * (y^-1 (mod l))`, which is equivalent to the naive
    /// division but for Finite Fields. 
    #[inline]
    fn div(self, _rhs: FieldElement) -> FieldElement {
        &self * &_rhs.inverse()
    }
}


impl<'a> Square for &'a FieldElement {
    type Output = FieldElement;
    /// Compute `a^2 (mod l)`. 
    /// 
    /// This `Square` implementation returns a double precision result.
    /// The result of the standard square is stored on a [u128; 9].
    /// 
    /// Then, we apply the Montgomery Reduction function to perform
    /// the modulo and the reduction to the `FieldElement` format: [u64; 5]. 
    #[inline]
    fn square(self) -> FieldElement {
        let aa = FieldElement::montgomery_reduce(&FieldElement::square_internal(self)); 
        FieldElement::montgomery_reduce(&FieldElement::mul_internal(&aa, &constants::RR_FIELD))
    }
}

impl<'a> Half for &'a FieldElement {
    type Output = FieldElement;
    /// Give the half of the FieldElement value (mod l).
    /// 
    /// This function SHOULD ONLY be used with even 
    /// `FieldElements` otherways, can produce erroneus
    /// results.
    #[inline]
    fn half(self) -> FieldElement {
        assert!(self.is_even(), "The FieldElement has to be even.");
        let mut res = self.clone();
        let mut remainder = 0u64;
        for i in (0..5).rev() {
            res[i] = res[i] + remainder;
            match(res[i] == 1, res[i].is_even()){
                (true, _) => {
                    remainder = 4503599627370496u64;
                }
                (_, false) => {
                    res[i] = res[i] - 1u64;
                    remainder = 4503599627370496u64;
                }
                (_, true) => {
                    remainder = 0;
                }
            }
        res[i] = res[i] >> 1;
        };
        res
    }
}

impl<'a, 'b> Pow<&'b FieldElement> for &'a FieldElement {
    type Output = FieldElement;
    /// Performs the op: `a^b (mod l)`.
    /// 
    /// Exponentiation by squaring classical algorithm
    /// implementation for `FieldElement`.
    /// 
    /// Schneier, Bruce (1996). Applied Cryptography: Protocols, 
    /// Algorithms, and Source Code in C, Second Edition (2nd ed.).
    fn pow(self, exp: &'b FieldElement) -> FieldElement {
        let mut base = self.clone();
        let mut res = FieldElement::one();
        let mut expon = exp.clone();
        
        while expon > FieldElement::zero() {
            if expon.is_even() {
                expon = expon.half();
                base = &base * &base;
            } else {
                expon = expon - FieldElement::one();
            res = res * base;

            expon = expon.half();
            base = &base * &base;
            }
        }

        res
    }
}


impl<'a> ModSqrt for &'a FieldElement {
    type Output = Option<FieldElement>;
    /// Performs the op: `sqrt(a) (mod l)`.
    /// 
    /// Tonelli-Shanks prime modular square root
    /// algorithm implementation for `FieldElement`.
    /// 
    /// Conditionally selects and returns the positive or the 
    /// negative result of the `mod_sqrt` by analyzing the 
    /// `Choice` sent as input:
    /// 
    /// For Choice(0) -> Negative result. 
    /// For Choice(1) -> Positive result.
    /// 
    /// 
    /// Daniel Shanks. Five Number Theoretic Algorithms. 
    /// Proceedings of the Second Manitoba Conference on 
    /// Numerical Mathematics. Pp. 51–70. 1973.
    /// 
    /// This algorithm was translated from the python impl
    /// found in: 
    /// https://codereview.stackexchange.com/questions/43210/tonelli-shanks-algorithm-implementation-of-prime-modular-square-root
    fn mod_sqrt(self, sign: Choice) -> Option<FieldElement> {
        // If the input is `0` the sqrt is directly 0.
        if bool::from(self.ct_eq(&FieldElement::zero())) 
            {return Some(FieldElement::zero());}

        // Check if exists a solution insine the finite
        // field generated by `FIELD_L`. 
        if !bool::from(self.legendre_symbol()) {return None;}

        // Factor p-1 on the form q * 2^s (with Q odd). 
        let mut q = FieldElement::minus_one();
        let mut s = FieldElement::zero(); 
        while q.is_even() {
            s = s + FieldElement::one();
            q = q.half();
        }

        // Select a z which is a quadratic non resudue modulo p.
        // We pre-computed it so we know that 6 isn't QR. 
        let z = FieldElement::from(&6u8); 
        let mut c = z.pow(&q);

        // Search for a solution. 
        let mut x = self.pow(&(q + FieldElement::one()).inner_half());
        let mut t = self.pow(&q);
        let mut m = s.clone();

        let one = FieldElement::one();
        let two = FieldElement::from(&2u8);

        while t != FieldElement::one() {
            // Find the lowest i such that t^(2^i) = 1. 
            let mut i = FieldElement::zero();
            let mut e = FieldElement::from(&2u8);
            let mut b;
            while i < m {
                i = i + one;
                if bool::from(t.pow(&e).ct_eq(&one)) {break;}
                e = e * two;
            }

            // Update values for next iter
            b = c.pow(&two.pow(&(m - i - one)));
            x = x * b;
            t = t * b.square();
            c = b.square();
            m = i;
        };

        Some(FieldElement::conditional_select(&x, &(constants::FIELD_L - x), sign))
    }
}

/// u64 * u64 = u128 inline func multiply helper
#[inline]
fn m(x: u64, y: u64) -> u128 {
    (x as u128) * (y as u128)
}

impl FieldElement {

    /// Construct zero.
    pub fn zero() -> FieldElement {
        FieldElement([ 0, 0, 0, 0, 0 ])
    }

    /// Construct one.
    pub fn one() -> FieldElement {
        FieldElement([ 1, 0, 0, 0, 0 ])
    }

    /// Construct -1 (mod l).
    pub fn minus_one() -> FieldElement {
        FieldElement([671914833335276, 3916664325105025, 1367801, 0, 17592186044416])
    }

    /// Evaluate if a `FieldElement` is even or not.
    pub fn is_even(self) -> bool {
        self.0[0].is_even()
    }

    pub fn generate_random() -> FieldElement {
        let mut bytes = [0u8;32];

        // Generate a 31-byte random array
        thread_rng().try_fill(&mut bytes[0..31]).unwrap();

        // On the last byte we can only add 16 bits since
        // `FIELD_L` has 252-bits as much. So all of the inputs
        // should be lower. 
        //
        // Create a `FieldElement` taking the random byte 
        // array as source.
        FieldElement::from_bytes(&bytes)
    }

    /// Performs the operation `((a + constants::FIELD_L) >> 2) % l)`.
    /// This function SHOULD only be used on the Kalinski's modular 
    /// inverse algorithm, since it's the only way we have to add `l`
    /// to a `FieldElement` without obtaining the same number.
    /// 
    /// On Kalinski's `PhaseII`, this function allows us to trick the
    /// addition and be able to divide odd numbers by `2`.
    #[inline]
    pub(self) fn plus_p_and_half(&self) -> FieldElement {
        let mut res = self.clone();
        for i in 0..5 {
            res[i] += constants::FIELD_L[i];
        };
        
        res.inner_half()
    }

<<<<<<< HEAD
    /// Load a `FieldElement` from the low 253 bits of a 256-bit
    /// input. So that Little Endian representation in bytes are for a FieldElement.
    // @TODO: Macro for Inline load8 function as has variadic arguments.
    #[warn(dead_code)]
=======
    /// Load a `FieldElement` from the low 253b bits of a 256-bit
    /// input. So Little Endian representation in bytes of a FieldElement.
    // @TODO: Macro for Inline load8 function as it has variadic arguments.
>>>>>>> 10a2a386
    pub fn from_bytes(bytes: &[u8;32]) -> FieldElement {
        let load8 = |input: &[u8]| -> u64 {
               (input[0] as u64)
            | ((input[1] as u64) << 8)
            | ((input[2] as u64) << 16)
            | ((input[3] as u64) << 24)
            | ((input[4] as u64) << 32)
            | ((input[5] as u64) << 40)
            | ((input[6] as u64) << 48)
            | ((input[7] as u64) << 56)
        };

        let low_52_bit_mask = (1u64 << 52) - 1;

        FieldElement(
        // load bits [  0, 64), no shift
        [  load8(&bytes[ 0..])        & low_52_bit_mask
        // load bits [ 48,112), shift to [ 52,112)
        , (load8(&bytes[ 6..]) >>  4) & low_52_bit_mask
        // load bits [ 96,160), shift to [104,160)
        , (load8(&bytes[12..]) >>  8) & low_52_bit_mask
        // load bits [152,216), shift to [156,216)
        , (load8(&bytes[19..]) >>  4) & low_52_bit_mask
        // load bits [192,256), shift to [208,256)
        , (load8(&bytes[24..]) >> 16) & low_52_bit_mask
        ])
    }

    /// Serialize this `FieldElement` to a 32-byte array.  The
    /// encoding is canonical.
    pub fn to_bytes(self) -> [u8; 32] {

        let mut res = [0u8; 32];

        res[0]  =  (self.0[0] >> 0)                        as u8;
        res[1]  =  (self.0[0] >> 8)                        as u8;
        res[2]  =  (self.0[0] >> 16)                       as u8;
        res[3]  =  (self.0[0] >> 24)                       as u8;
        res[4]  =  (self.0[0] >> 32)                       as u8;
        res[5]  =  (self.0[0] >> 40)                       as u8;
        // Satisfy radix 52 with the next limb value shifted according the needs
        res[6]  =  ((self.0[0] >> 48) | (self.0[1] << 4))  as u8;
        res[7]  =  (self.0[1] >> 4)                        as u8;
        res[8]  =  (self.0[1] >> 12)                       as u8;
        res[9]  =  (self.0[ 1] >> 20)                      as u8;
        res[10] =  (self.0[ 1] >> 28)                      as u8;
        res[11] =  (self.0[ 1] >> 36)                      as u8;
        res[12] =  (self.0[ 1] >> 44)                      as u8;
        res[13] =  (self.0[ 2] >>  0)                      as u8;
        res[14] =  (self.0[ 2] >>  8)                      as u8;
        res[15] =  (self.0[ 2] >> 16)                      as u8;
        res[16] =  (self.0[ 2] >> 24)                      as u8;
        res[17] =  (self.0[ 2] >> 32)                      as u8;
        res[18] =  (self.0[ 2] >> 40)                      as u8;
        res[19] = ((self.0[ 2] >> 48) | (self.0[ 3] << 4)) as u8;
        res[20] =  (self.0[ 3] >>  4)                      as u8;
        res[21] =  (self.0[ 3] >> 12)                      as u8;
        res[22] =  (self.0[ 3] >> 20)                      as u8;
        res[23] =  (self.0[ 3] >> 28)                      as u8;
        res[24] =  (self.0[ 3] >> 36)                      as u8;
        res[25] =  (self.0[ 3] >> 44)                      as u8;
        res[26] =  (self.0[ 4] >>  0)                      as u8;
        res[27] =  (self.0[ 4] >>  8)                      as u8;
        res[28] =  (self.0[ 4] >> 16)                      as u8;
        res[29] =  (self.0[ 4] >> 24)                      as u8;
        res[30] =  (self.0[ 4] >> 32)                      as u8;
        res[31] =  (self.0[ 4] >> 40)                      as u8;

        // High bit should be zero.
        debug_assert!((res[31] & 0b1000_0000u8) == 0u8);
        res
    }

    /// Given a `k`: u64, compute `2^k` giving the resulting result
    /// as a `FieldElement`.
    /// 
    /// See that the input must be between the range => 0..253.
    /// 
    /// NOTE: This function implements an `assert!` statement that
    /// checks the correctness of the exponent provided as param.
    #[inline]
    pub fn two_pow_k(exp: &u64) -> FieldElement {
        
        // Check that exp has to be less than 260.
        // Note that a FieldElement can be as much
        // `2^252 + 27742317777372353535851937790883648493` so we pick
        // 253 knowing that 252 will be less than `FIELD_L`.
        assert!(exp < &253u64, "Exponent can't be greater than 260");
        
        let mut res = FieldElement::zero();
        match exp {
            0...51 => {
               res[0]  = 1u64 << exp;
            },
            52...103 => {
                res[1] = 1u64 << (exp - 52);
            },
            104...155 => {
                res[2] = 1u64 << (exp - 104);
            },
            156...207 => {
                res[3] = 1u64 << (exp - 156);
            },
            _ => {
                res[4] = 1u64 << (exp - 208);
            }
        }
        res
    }

    /// Given a FieldElement, this function evaluates if it is a quadratic
    /// residue (mod l).
    /// 
    /// See: [https://en.wikipedia.org/wiki/Legendre_symbol](https://en.wikipedia.org/wiki/Legendre_symbol).
    /// 
    /// Returns: 
    /// `-1` -> Non-quadratic residue (mod l). == Choice(0).
    /// 
    /// `1`  -> Quadratic residue (mod l). == Choice(1).
    /// 
    /// `0`  -> `Input mod l == 0`. Not implemented since you can't pass
    /// an input which is multiple of `FIELD_L`.
    #[inline]
    pub fn legendre_symbol(&self) -> Choice {
        let res = self.pow(&FieldElement::minus_one().half());
        res.ct_eq(&FieldElement::minus_one()) ^ Choice::from(1u8)
    }


    #[inline]
    #[doc(hidden)]
    /// This half implementation has no restriction for odd values
    /// and is used in some parts of algorithms which impl require
    /// to divide by 2 odd numbers at some parts.
    pub(self) fn inner_half(self) -> FieldElement {
        let mut res = self.clone();
        let mut remainder = 0u64;
        for i in (0..5).rev() {
            res[i] = res[i] + remainder;
            match(res[i] == 1, res[i].is_even()){
                (true, _) => {
                    remainder = 4503599627370496u64;
                }
                (_, false) => {
                    res[i] = res[i] - 1u64;
                    remainder = 4503599627370496u64;
                }
                (_, true) => {
                    remainder = 0;
                }
            }
        res[i] = res[i] >> 1;
        };
        res
    }

    /// Given a `k`: u64, compute `2^k` giving the resulting result
    /// as a `FieldElement`.
    /// Note that the input must be between the range => 0..260.
    /// 
    /// NOTE: Usually, we will say 253, but since on some operations as
    /// inversion we need to exponenciate to greater values, we set the
    /// max on the Montgomery modulo so `260`.
    #[doc(hidden)]
    pub(self) fn inner_two_pow_k(exp: &u64) -> FieldElement {
        
        // Check that exp has to be less than 260.
        // Note that a FieldElement can be as much
        // `2^252 + 27742317777372353535851937790883648493` so we pick
        // 253 knowing that 252 will be less than `FIELD_L`.
        debug_assert!(exp < &260u64, "Exponent can't be greater than 260");
        
        let mut res = FieldElement::zero();
        match exp {
            0...51 => {
               res[0]  = 1u64 << exp;
            },
            52...103 => {
                res[1] = 1u64 << (exp - 52);
            },
            104...155 => {
                res[2] = 1u64 << (exp - 104);
            },
            156...207 => {
                res[3] = 1u64 << (exp - 156);
            },
            _ => {
                res[4] = 1u64 << (exp - 208);
            }
        }
        res
    }

    /// Compute `a * b` with the function multiplying helper
    #[inline]
    pub(self) fn mul_internal(a: &FieldElement, b: &FieldElement) -> [u128; 9] {
        let mut res = [0u128; 9];
        // Note that this is just the normal way of performing a product.
        // We need to store the results on u128 as otherwise we'll end
        // up having overflowings.
        res[0] = m(a[0],b[0]);
        res[1] = m(a[0],b[1]) + m(a[1],b[0]);
        res[2] = m(a[0],b[2]) + m(a[1],b[1]) + m(a[2],b[0]);
        res[3] = m(a[0],b[3]) + m(a[1],b[2]) + m(a[2],b[1]) + m(a[3],b[0]);
        res[4] = m(a[0],b[4]) + m(a[1],b[3]) + m(a[2],b[2]) + m(a[3],b[1]) + m(a[4],b[0]);
        res[5] =                m(a[1],b[4]) + m(a[2],b[3]) + m(a[3],b[2]) + m(a[4],b[1]);
        res[6] =                               m(a[2],b[4]) + m(a[3],b[3]) + m(a[4],b[2]);
        res[7] =                                              m(a[3],b[4]) + m(a[4],b[3]);
        res[8] =                                                             m(a[4],b[4]);

        res
    }

    /// Compute `a^2`. 
    /// 
    /// This operation is multo-precision. So it gives back
    /// an `[u128; 9]` with the result of the squaring.
    #[inline]
    pub(self) fn square_internal(a: &FieldElement) -> [u128; 9] {
        let a_sqrt = [
            a[0]*2,
            a[1]*2,
            a[2]*2,
            a[3]*2,
        ];

        [
            m(a[0],a[0]),
            m(a_sqrt[0],a[1]),
            m(a_sqrt[0],a[2]) + m(a[1],a[1]),
            m(a_sqrt[0],a[3]) + m(a_sqrt[1],a[2]),
            m(a_sqrt[0],a[4]) + m(a_sqrt[1],a[3]) + m(a[2],a[2]),
                                m(a_sqrt[1],a[4]) + m(a_sqrt[2],a[3]),
                                                    m(a_sqrt[2],a[4]) + m(a[3],a[3]),
                                                                        m(a_sqrt[3],a[4]),
                                                                        m(a[4],a[4])
        ]
    }

    /// Compute `limbs/R` (mod l), where R is the Montgomery modulus 2^260
    #[inline]
    pub(self) fn montgomery_reduce(limbs: &[u128; 9]) -> FieldElement {

        #[inline]
        fn adjustment_fact(sum: u128) -> (u128, u64) {
            let p = (sum as u64).wrapping_mul(constants::LFACTOR_FIELD) & ((1u64 << 52) - 1);
            ((sum + m(p,constants::FIELD_L[0])) >> 52, p)
        }

        #[inline]
        fn montg_red_res(sum: u128) -> (u128, u64) {
            let w = (sum as u64) & ((1u64 << 52) - 1);
            (sum >> 52, w)
        }

        // FIELD_L[3] = 0 so we can skip these products.
        let l = &constants::FIELD_L;

        // the first half computes the Montgomery adjustment factor n, and begins adding n*l to make limbs divisible by R
        let (carry, n0) = adjustment_fact(        limbs[0]);
        let (carry, n1) = adjustment_fact(carry + limbs[1] + m(n0,l[1]));
        let (carry, n2) = adjustment_fact(carry + limbs[2] + m(n0,l[2]) + m(n1,l[1]));
        let (carry, n3) = adjustment_fact(carry + limbs[3]              + m(n1,l[2]) + m(n2,l[1]));
        let (carry, n4) = adjustment_fact(carry + limbs[4] + m(n0,l[4])              + m(n2,l[2]) + m(n3,l[1]));

        // limbs is divisible by R now, so we can divide by R by simply storing the upper half as the result
        let (carry, r0) = montg_red_res(carry + limbs[5]              + m(n1,l[4])              + m(n3,l[2]) + m(n4,l[1]));
        let (carry, r1) = montg_red_res(carry + limbs[6]                           + m(n2,l[4])              + m(n4,l[2]));
        let (carry, r2) = montg_red_res(carry + limbs[7]                                        + m(n3,l[4])             );
        let (carry, r3) = montg_red_res(carry + limbs[8]                                                     + m(n4,l[4]));
        let         r4 = carry as u64;

        // result may be >= r, so attempt to subtract l
        &FieldElement([r0,r1,r2,r3,r4]) - l
    }

    //--------------------InverseModMontgomery tools-----------------------//

    /// Compute `(a * b) / R` (mod l), where R is the Montgomery modulus 2^253
    #[inline]
    pub(self) fn montgomery_mul(a: &FieldElement, b: &FieldElement) -> FieldElement {
        FieldElement::montgomery_reduce(&FieldElement::mul_internal(a, b))
    }

    /// Puts a FieldElement into Montgomery form, i.e. computes `a*R (mod l)`
    #[inline]
    #[allow(dead_code)]
    pub(self) fn to_montgomery(&self) -> FieldElement {
        FieldElement::montgomery_mul(self, &constants::RR_FIELD)
    }

    /// Takes a FieldElement out of Montgomery form, i.e. computes `a/R (mod l)`
    #[inline]
    pub(self) fn from_montgomery(&self) -> FieldElement {
        let mut limbs = [0u128; 9];
        for i in 0..5 {
            limbs[i] = self[i] as u128;
        }
        FieldElement::montgomery_reduce(&limbs)
    }

    
    /// Compute `a^-1 (mod l)` using the the Kalinski implementation
    /// of the Montgomery Modular Inverse algorithm.
    /// B. S. Kaliski Jr. - The  Montgomery  inverse  and  its  applica-tions.
    /// IEEE Transactions on Computers, 44(8):1064–1065, August-1995
    #[inline]
    #[allow(dead_code)]
    pub(self) fn kalinski_inverse(&self) -> FieldElement {

        /// This Phase I indeed is the Binary GCD algorithm, a version of Steins algorithm
        /// which tries to remove the expensive division operation away from the Classical
        /// Euclidean GDC algorithm by replacing it with Bit-shifting, subtraction and comparison.
        /// 
        /// Output = `a^(-1) * 2^k (mod l)` where `k = log2(FIELD_L) == 253`.
        /// 
        /// Stein, J.: Computational problems associated with Racah algebra.J. Comput. Phys.1, 397–405 (1967)
        /// 
        /// 
        /// Mentioned on: SPECIAL ISSUE ON MONTGOMERY ARITHMETIC. 
        /// Montgomery inversion - Erkay Sava ̧s & Çetin Kaya Koç
        /// J Cryptogr Eng (2018) 8:201–210
        /// https://doi.org/10.1007/s13389-017-0161-x
        #[inline]
        fn phase1(a: &FieldElement) -> (FieldElement, u64) {
            // Declare L = 2^252 + 27742317777372353535851937790883648493
            let p = FieldElement([671914833335277, 3916664325105025, 1367801, 0, 17592186044416]);
            let mut u = p.clone();
            let mut v = a.clone();
            let mut r = FieldElement::zero();
            let mut s = FieldElement::one();
            let two = FieldElement([2, 0, 0, 0, 0]); 
            let mut k = 0u64;

            while v > FieldElement::zero() {
                match(u.is_even(), v.is_even(), u > v, v >= u) {
                    // u is even
                    (true, _, _, _) => {

                        u = u.inner_half();
                        s = &s * &two;
                    },
                    // u isn't even but v is even
                    (false, true, _, _) => {

                        v = v.inner_half();
                        r = &r * &two;
                    },
                    // u and v aren't even and u > v
                    (false, false, true, _) => {

                        u = &u - &v;
                        u = u.inner_half();
                        r = &r + &s;
                        s = &s * &two;
                    },
                    // u and v aren't even and v > u
                    (false, false, false, true) => {

                        v = &v - &u;
                        v = v.inner_half();
                        s = &r + &s;
                        r = &r * &two;
                    },
                    (false, false, false, false) => panic!("Unexpected error has ocurred."),
                }
                k += 1;
            }
            if r > p {
                r = &r - &p;
            }
            (&p - &r, k)
        }

        /// Phase II performs some adjustments to obtain
        /// the Montgomery inverse.
        /// 
        /// Output: `a^(-1) * 2^n  (mod l)`  where `n = 253 = log2(p) = log2(FIELD_L)`
        #[inline]
        fn phase2(r: &FieldElement, k: &u64) -> FieldElement {
            let mut rr = r.clone();
            let _p = &constants::FIELD_L;

            for _i in 0..(k-253) {
                match rr.is_even() {
                    true => {
                        rr = rr.inner_half();
                    },
                    false => {
                        rr = rr.plus_p_and_half();
                    }
                }
            }
            rr 
        }

        let (mut r, z) = phase1(&self.clone());

        r = phase2(&r, &z);

        // Since the output of the Phase II is multiplied by `2^n`
        // We can multiply it by the two power needed to achive the 
        // Montgomery modulus value and then convert it back to the 
        // normal FieldElement domain.
        //
        // In this case: `R = 2^260` & `n = 2^253`. 
        // So we multiply `r * 2^7` to get R on the Montgomery domain.
        r = &r * &FieldElement::inner_two_pow_k(&7);

        // Now we apply `from_montgomery()` function which performs
        // `r/2^260` carrying the `FieldElement` out of the 
        // Montgomery domain.
        r.from_montgomery()
    }

    /// Compute `a^-1 (mod l)` using the the Savas & Koç modular
    /// inverse algorithm. It's an optimization of the Kalinski
    /// modular inversion algorithm that extends the Binary GCD 
    /// algorithm to perform the modular inverse operation.
    /// 
    /// The `PhaseII` it's substituded by 1 or 2 Montgomery Multiplications,
    /// what makes the second part compute in almost ConstTime.
    /// 
    /// Note: It is not possible to invert `0` by obvious reasons. So an 
    /// assert! check has been implemented to prevent errors.
    /// 
    /// Special issue on Montgomery arithmetic. 
    /// Montgomery inversion - Erkay Sava ̧s & Çetin Kaya Koç
    /// J Cryptogr Eng (2018) 8:201–210
    /// https://doi.org/10.1007/s13389-017-0161-x. 
    #[inline]
    pub fn inverse(&self) -> FieldElement {

        /// This Phase I is indeed the Binary GCD algorithm , a version of Stein's algorithm
        /// which tries to remove the expensive division operation from the Classical
        /// Euclidean GDC algorithm by replacing it with Bit-shifting, subtraction and comparison.
        /// 
        /// Output = `a^(-1) * 2^k (mod l)` where `k = log2(FIELD_L) == 253`.
        /// 
        /// Stein, J.: Computational problems associated with Racah algebra.J. Comput. Phys.1, 397–405 (1967).
        #[inline]
        fn phase1(a: &FieldElement) -> (FieldElement, u64) {
            assert!(a != &FieldElement::zero());

            // Declare L = 2^252 + 27742317777372353535851937790883648493
            let p = FieldElement([671914833335277, 3916664325105025, 1367801, 0, 17592186044416]);
            let mut u = p.clone();
            let mut v = a.clone();
            let mut r = FieldElement::zero();
            let mut s = FieldElement::one();
            let two = FieldElement([2, 0, 0, 0, 0]); 
            let mut k = 0u64;

            while v > FieldElement::zero() {
                match(u.is_even(), v.is_even(), u > v, v >= u) {
                    // u is even
                    (true, _, _, _) => {

                        u = u.inner_half();
                        s = &s * &two;
                    },
                    // u isn't even but v is even
                    (false, true, _, _) => {

                        v = v.inner_half();
                        r = &r * &two;
                    },
                    // u and v aren't even and u > v
                    (false, false, true, _) => {

                        u = &u - &v;
                        u = u.inner_half();
                        r = &r + &s;
                        s = &s * &two;
                    },
                    // u and v aren't even and v > u
                    (false, false, false, true) => {

                        v = &v - &u;
                        v = v.inner_half();
                        s = &r + &s;
                        r = &r * &two;
                    },
                    (false, false, false, false) => panic!("Unexpected error has ocurred."),
                }
                k += 1;
            }
            if r > p {
                r = &r - &p;
            }
            (&p - &r, k)
        }

        let (mut r, mut z) = phase1(&self);
        if z > 260 {
            r = FieldElement::montgomery_mul(&r, &FieldElement::one());
            z = z - 260;
        }
        let fact = FieldElement::inner_two_pow_k(&(260 - z));
        r = FieldElement::montgomery_mul(&r, &fact);
        r
    }
}
    


/// Module with constants used for `FieldElement` u64 implementation
/// testing. It also includes the tests but they remain hidden on the docs.
#[cfg(test)]
pub mod tests {

    use super::*;
    #[allow(unused_imports)]
    use crate::backend::u64::constants as constants;
    #[allow(unused_imports)]
    use crate::scalar::Ristretto255Scalar;
    use crate::constants::EDWARDS_D;

    /// Bytes representation of `-1 (mod l) = 7237005577332262213973186563042994240857116359379907606001950938285454250988`
    pub static MINUS_ONE_BYTES: [u8; 32] = [236, 211, 245, 92, 26, 99, 18, 88, 214, 156, 247, 162, 222, 249, 222, 20, 0, 0, 0, 0, 0, 0, 0, 0, 0, 0, 0, 0, 0, 0, 0, 16];

    /// `A = 182687704666362864775460604089535377456991567872`
    pub static A: FieldElement = FieldElement([0, 0, 0, 2, 0]);

    /// `A_SQUARE = A^2 = 7237005577332262213845247704030316590229102007346248927835171914574158222317`.
    pub static A_SQUARE: FieldElement = FieldElement([671914833335277, 423018350096769, 2042999080933985, 4503598226741381, 17592186044415]);

    /// `-A (mod l) = 7237005577332262213973186562860306536190753494604447001912415560828462683117`.
    pub static MINUS_A: FieldElement = FieldElement([671914833335277, 3916664325105025, 1367801, 4503599627370494, 17592186044415]);

    /// A on Montgomery domain = `(A * R (mod l)) = 474213518376757474787523690767343130291324218287585596341053150401850043342`.
    pub static INV_MONT_A: FieldElement = FieldElement([2317332620045262, 1576144597389635, 2025859686448975, 2756776639866422, 1152749206963]);

    /// `(A ^ (-1)) (mod l) = 7155219595916845557842258654134856828180378438239419449390401977965479867845`.
    pub static INV_MOD_A: FieldElement = FieldElement([1289905446467013, 1277206401232501, 2632844239031511, 61125669693438, 17393375336657]);

    /// `B = 904625697166532776746648320197686575422163851717637391703244652875051672039`
    pub static B: FieldElement = FieldElement([2766226127823335, 4237835465749098, 4503599626623787, 4503599627370493, 2199023255551]);

    /// `B_SQUARE = B^2 = 6084981972634577367347263098159392507879678891294474389120508780995125934784`.
    pub static B_SQUARE: FieldElement = FieldElement([3966658334128832, 2102453619223755, 4260110256982373, 4297171677577933, 14791771789536]);
    
    /// `-B (mod l) = 6332379880165729437226538242845307665434952507662270214298706285410402578950`.
    pub static MINUS_B: FieldElement = FieldElement([2409288332882438, 4182428486726422, 2114509, 2, 15393162788864]);

    /// `(B ^ (-1)) (mod l) = 4972823702408169985605068068612629707457302171484944010058343536981337191056`.
    pub static INV_MOD_B: FieldElement = FieldElement([3843051553829520, 3394345223148522, 3244765182786547, 3746084408926180, 12088264794607]);

    /// `C = 2009874587549`
    pub static C: FieldElement = FieldElement([2009874587549, 0, 0, 0, 0]);

    /// `(C ^ (-1)) (mod l) = 6974867113321324728532613090378096263200424274021140063642524210369192272949`.
    pub static INV_MOD_C: FieldElement = FieldElement([623443786605621, 2862023947424023, 16740108872882, 4368084563887202, 16954962737206]);

    /// `A + B (mod l) = 904625697166532776746648320380374280088526716493097995792780030332043239911`.
    pub static A_PLUS_B: FieldElement = FieldElement([2766226127823335, 4237835465749098, 4503599626623787, 4503599627370495, 2199023255551]);

    /// `A - B (mod l) = 6332379880165729437226538243027995370101315372437730818388241662867394146822`.
    pub static A_MINUS_B: FieldElement = FieldElement([2409288332882438, 4182428486726422, 2114509, 4, 15393162788864]);

    /// `(A - B) / 2 (mod l) = 3166189940082864718613269121513997685050657686218865409194120831433697073411`.
    pub static A_MINUS_B_HALF: FieldElement = FieldElement([1204644166441219, 4343014057048459, 1057254, 2, 7696581394432]);

    /// `B - A (mod l) = 904625697166532776746648320014998870755800986942176787613709275418060104167`.
    pub static B_MINUS_A: FieldElement = FieldElement([2766226127823335, 4237835465749098, 4503599626623787, 4503599627370491, 2199023255551]);

    /// `A * B (mod l) = 918847811638530094170030839746468112210851935758749834752998326598248143582`.
    pub static A_TIMES_B: FieldElement = FieldElement([2201910185007838, 1263014888683320, 1977367609994094, 4238575041099341, 2233595300724]);

    /// `A * C (mod l) = 367179375066579585494548942140953299433414959963106839625728`.
    pub static A_TIMES_C: FieldElement = FieldElement([0, 0, 0, 4019749175098, 0]);

    /// `A ^ C (mod l) = 4926010953911309783511345566079477610384765538467028491833000545584570071784`.
    pub static A_POW_C: FieldElement = FieldElement([2259014482295528, 2217393058433059, 1440043558784742, 1085733660253890, 11974469306680]);

    /// `A ^ B (mod l) = 612533706002824166597228381427431280753593716093812822782273907565605469682`.
    pub static A_POW_B: FieldElement = FieldElement([2052637523230194, 348932787374078, 3510905667454299, 1125398793242937, 1488986957289]);

    /// `2^197 (mod l) = 200867255532373784442745261542645325315275374222849104412672`.
    pub static TWO_POW_197: FieldElement = FieldElement([0, 0, 0, 2199023255552, 0]);

    /// `2^252 (mod l) = 7237005577332262213973186563042994240829374041602535252466099000494570602496`.
    pub static TWO_POW_252: FieldElement = FieldElement([0, 0, 0, 0, 17592186044416]);

    /// `2^104 (mod l) = 20282409603651670423947251286016`.
    pub static TWO_POW_104: FieldElement = FieldElement([0, 0, 1, 0, 0]);

    /// `Sqrt(17) (mod l) neg result = 6026942329506939059853402327369035495094411027391394856339285515474638846327`. 
    pub static SQRT1_27_NEG: FieldElement = FieldElement([933733106825591, 3470287880816342, 2891894702196915, 3836949834964192, 14650685232542]);

    /// `Sqrt(17) (mod l) pos result = 1210063247825323154119784235673958745762705331988512749662665422810815404662`. 
    pub static SQRT1_27_POS: FieldElement = FieldElement([4241781353880182, 446376444288682, 1611704926541382, 666649792406303, 2941500811873]);


    //------------------ Tests ------------------//

    #[test]
    fn addition_with_modulo() {
        let res = &FieldElement::minus_one() + &FieldElement::one();
        for i in 0..5 {
            assert!(res[i] == FieldElement::zero()[i]);
        }
    }

    #[test]
    fn addition_without_modulo() {
        let res = &A + &B;
        for i in 0..5 {
            assert!(res[i] == A_PLUS_B[i]);
        }
    }

    #[test]
    fn addition_mod_0() {
        let res = &FieldElement::minus_one() + &FieldElement::one();
        for i in 0..5 {
            assert!(res[i] == FieldElement::zero()[i]);
        }
    }

    #[test]
    fn add_field_l() {
        let a: FieldElement = FieldElement([2, 0, 0, 0 ,0]);
        let res = &a + &constants::FIELD_L;
        for i in 0..5 {
            assert!(res[i] == a[i]);
        }
    }

    #[test]
    fn subtraction_with_mod() {
        let res = &A - &B;
        for i in 0..5 {
            assert!(res[i] == A_MINUS_B[i]);
        }
    }

    #[test]
    fn subtraction_without_mod() {
        let res = &B - &A;
        for i in 0..5 {
            assert!(res[i] == B_MINUS_A[i]);
        }
    }

    #[test]
    fn subtract_equals() {
        let res = &B - &B;
        for i in 0..5 {
            assert!(res[i] == FieldElement::zero()[i]);
        }
    }

    #[test]
    fn subtract_field_l() {
        let a: FieldElement = FieldElement([2, 0, 0, 0 ,0]);
        let res = &a - &constants::FIELD_L;
        for i in 0..5 {
            assert!(res[i] == a[i]);
        }
    }

    #[test]
    fn mul_with_modulo() {
        let res = &A * &B;
        for i in 0..5 {
            assert!(res[i] == A_TIMES_B[i]);
        }
    }

    #[test]
    fn mul_without_modulo() {
        let res = &A * &C;
        for i in 0..5 {
            assert!(res[i] == A_TIMES_C[i]);
        }
    }

    #[test]
    fn square() {
        let res = &A.square();
        for i in 0..5 {
            assert!(res[i] == A_SQUARE[i]);
        }

        let res = &B.square();
        for i in 0..5 {
            assert!(res[i] == B_SQUARE[i]);
        }
    }

    #[test]
    fn square_zero_and_identity() {
        let zero = &FieldElement::zero().square();
        let one = &FieldElement::identity().square();

        for i in 0..5 {
            assert!(zero[i] == FieldElement::zero()[i]);
            assert!(one[i] == FieldElement::one()[i]);
        }
    }

    #[test]
    fn division() {
        let a: FieldElement = FieldElement([86649, 0, 0, 0, 0]);
        let b: FieldElement = FieldElement([86650, 0, 0, 0, 0]);

        let res = -&a/b;

        for _i in 0..5 {
            assert!(res == EDWARDS_D);
        }
    }

    #[test]
    fn a_pow_b() {
        let res = A.pow(&C);
        let res2 = A.pow(&B);

        assert!(res == A_POW_C);
        assert!(res2 == A_POW_B);
    }

    #[test]
    fn legendre_symbol() {
        let res1 = A.legendre_symbol();
        let res2 = FieldElement::from(&17u8).legendre_symbol();

        assert!(!bool::from(res1));
        assert!(bool::from(res2));
    }

    #[test]
    fn mod_sqrt_tonelli_shanks() {
        // Test for valid Quadratic-residue values.
        let inp = FieldElement::from(&17u8);
        let sqrt = inp.mod_sqrt(Choice::from(0u8)).unwrap();
        assert!(sqrt == SQRT1_27_NEG);

        let sqrt = inp.mod_sqrt(Choice::from(1u8)).unwrap();
        assert!(sqrt == SQRT1_27_POS);

        // Test for `0`
        let sqrt_zero = FieldElement::zero().mod_sqrt(Choice::from(0u8)).unwrap();
        assert!(sqrt_zero == FieldElement::zero());
        let sqrt_zero = FieldElement::zero().mod_sqrt(Choice::from(1u8)).unwrap();
        assert!(sqrt_zero == FieldElement::zero()); 
    }

    #[test]
    fn non_QRmod_sqrt_tonelli_shanks() {
        // Test for non-valid Quadratic-residue values.
        assert!(A.mod_sqrt(Choice::from(0u8)).is_none());
        assert!(A.mod_sqrt(Choice::from(1u8)).is_none());
    }

    #[test]
    fn from_bytes_conversion() {
        let num = FieldElement::from_bytes(&MINUS_ONE_BYTES);
        for i in 0..5 {
            assert!(num[i] == FieldElement::minus_one()[i]);
        }
    }

    #[test]
    fn to_bytes_conversion() {
        let bytes = FieldElement::minus_one().to_bytes();
        for i in 0..32 {
            assert!(bytes[i] == MINUS_ONE_BYTES[i]);
        }
    }

    #[test]
    fn from_u8() {
        let res = FieldElement::from(&2u8);
        let two = FieldElement([2, 0, 0, 0, 0]);

        for i in 0..5 {
            assert!(res[i] == two[i]);
        }
    }

    #[test]
    fn from_u16() {
        let res = FieldElement::from(&32768u16);
        let two_pow_15 = FieldElement([32768, 0, 0, 0, 0]);

        for i in 0..5 {
            assert!(res[i] == two_pow_15[i]);
        }
    }

    #[test]
    fn from_u32() {
        let res = FieldElement::from(&2147483648u32);
        let two_pow_31 = FieldElement([2147483648, 0, 0, 0, 0]);
        print!("{:?}", res);
        for i in 0..5 {
            assert!(res[i] == two_pow_31[i]);
        }
    }

    #[test]
    fn from_u64() {
        let res = FieldElement::from(&18446744073709551615u64);
        let two_pow_64_minus_one = FieldElement([4503599627370495, 4095, 0, 0, 0]);
        for i in 0..5 {
            assert!(res[i] == two_pow_64_minus_one[i]);
        }
    }

    #[test]
    fn from_u128() {
        let res = FieldElement::from(&170141183460469231731687303715884105727u128);
        let two_pow_127_minus_one = FieldElement([4503599627370495, 4503599627370495, 8388607, 0, 0]);
        for i in 0..5 {
            assert!(res[i] == two_pow_127_minus_one[i]);
        }
    }

    #[test]
    fn from_ristretto255scalar() {
        // a = `2238329342913194256032495932344128051776374960164957527413114840482143558222` = res.
        let a: Ristretto255Scalar = Ristretto255Scalar::from_canonical_bytes([0x4e, 0x5a, 0xb4, 0x34, 0x5d, 0x47, 0x08, 0x84,
                                                      0x59, 0x13, 0xb4, 0x64, 0x1b, 0xc2, 0x7d, 0x52,
                                                      0x52, 0xa5, 0x85, 0x10, 0x1b, 0xcc, 0x42, 0x44,
                                                      0xd4, 0x49, 0xf4, 0xa8, 0x79, 0xd9, 0xf2, 0x04]).unwrap();
        let a_conv = FieldElement::from(&a);
        let res = FieldElement([2330265455450702, 481909309544512, 146945097235906, 1298816433963441, 5441077225716]);

        for i in 0..5 {
            assert!(a_conv[i] == res[i]);
        }
    }

    #[test]
    fn into_ristretto255scalar() {
        // a = `2238329342913194256032495932344128051776374960164957527413114840482143558222` = res.
        let a: Ristretto255Scalar = Ristretto255Scalar::from_canonical_bytes([0x4e, 0x5a, 0xb4, 0x34, 0x5d, 0x47, 0x08, 0x84,
                                                      0x59, 0x13, 0xb4, 0x64, 0x1b, 0xc2, 0x7d, 0x52,
                                                      0x52, 0xa5, 0x85, 0x10, 0x1b, 0xcc, 0x42, 0x44,
                                                      0xd4, 0x49, 0xf4, 0xa8, 0x79, 0xd9, 0xf2, 0x04]).unwrap();
        let res: Ristretto255Scalar = FieldElement([2330265455450702, 481909309544512, 146945097235906, 1298816433963441, 5441077225716]).into();

        for i in 0..32 {
            assert!(a[i] == res[i]);
        }
    }

    #[test]
    fn inner_two_pow_k() {
        // Check for 0 value
        let zero = FieldElement::inner_two_pow_k(&0u64);
        for i in 0..5 {
            assert!(zero[i] == FieldElement::one()[i]);
        }

        // Check for MAX value
        let max = FieldElement::inner_two_pow_k(&252u64);
        for i in 0..5 {
            assert!(max[i] == TWO_POW_252[i]);
        }

      
        // Check for non 52-multiple `k` values
        let non_multiple = FieldElement::inner_two_pow_k(&197u64);
        for i in 0..5 {
            assert!(non_multiple[i] == TWO_POW_197[i]);
        }

        // Check for 52-multiple `k` values
        let non_multiple = FieldElement::inner_two_pow_k(&104u64);
        for i in 0..5 {
            assert!(non_multiple[i] == TWO_POW_104[i]);
        }
    }

    #[test]
    fn ord_impl() {
        assert!(&FieldElement([2, 0, 0, 0, 0]) < &FieldElement([0, 2, 0, 0, 0]));
        assert!(&FieldElement([0, 0, 0, 0, 1]) > &FieldElement([0, 2498436546, 6587652167965486, 0, 0]));
        assert!(&FieldElement([0, 1, 2, 3, 4]) == &FieldElement([0, 1, 2, 3, 4]));
    }

    #[test]
    fn half() {
        let two_pow_52: FieldElement = FieldElement([0, 1, 0, 0, 0]);
        let half: FieldElement = FieldElement([2251799813685248, 0, 0, 0, 0]);

        let comp_half = two_pow_52.half();
        for i in 0..5 {
            assert!(comp_half[i] == half[i])
        }

        let a_minus_b_half_comp = A_MINUS_B.half();
        for i in 0..5 {
            assert!(a_minus_b_half_comp[i] == A_MINUS_B_HALF[i]);
        }
    }

    #[test]
    fn to_montgomery_conv() {
        let mont_a = &A.to_montgomery();
        for i in 0..5 {
            assert!(mont_a[i] == INV_MONT_A[i])
        }
    }

    #[test]
    fn from_montgomery_conv() {
        let out_mont_a = &INV_MONT_A.from_montgomery();
        for i in 0..5 {
            assert!(out_mont_a[i] == A[i]);
        }
    }

    #[test]
    fn negation() {
        let minus_a = -&A;
        let minus_b = -&B;

        for i in 0..5 {
            assert!(minus_a[i] == MINUS_A[i]);
            assert!(minus_b[i] == MINUS_B[i]);
        }
    }

    #[test]
    fn negate_one() {
        let minus_one = -&FieldElement::one();
        for i in 0..5 {
            assert!(minus_one[i] == FieldElement::minus_one()[i]);
        }

        let one = -&FieldElement::minus_one();
        for i in 0..5 {
            assert!(one[i] == FieldElement::one()[i]);
        }
    }

    #[test]
    fn negate_zero() {
        let minus_zero = -&FieldElement::zero();
        for i in 0..5 {
            assert!(minus_zero[i] == FieldElement::zero()[i]);
        }
    }

    #[test]
    fn l_field_high_bit() {
        let msb = &constants::FIELD_L.to_bytes();
        let pos_sign = 1u8 << 7;
        assert!(msb[31] < pos_sign);
    }

    #[test]
    fn kalinski_inverse() {
        let res = FieldElement::kalinski_inverse(&A);
        for i in 0..5 {
            assert!(res[i] == INV_MOD_A[i]);
        }

        let res = FieldElement::kalinski_inverse(&B);
        for i in 0..5 {
            assert!(res[i] == INV_MOD_B[i]);
        }

        let res = FieldElement::kalinski_inverse(&C);
        for i in 0..5 {
            assert!(res[i] == INV_MOD_C[i]);
        }
    }
    
    #[test]
    fn savas_koc_inverse() {
        let res = FieldElement::inverse(&A);
        for i in 0..5 {
            assert!(res[i] == INV_MOD_A[i]);
        }

        let res = FieldElement::inverse(&B);
        for i in 0..5 {
            assert!(res[i] == INV_MOD_B[i]);
        }

        let res = FieldElement::inverse(&C);
        for i in 0..5 {
            assert!(res[i] == INV_MOD_C[i]);
        }
    }
}<|MERGE_RESOLUTION|>--- conflicted
+++ resolved
@@ -521,16 +521,10 @@
         res.inner_half()
     }
 
-<<<<<<< HEAD
-    /// Load a `FieldElement` from the low 253 bits of a 256-bit
-    /// input. So that Little Endian representation in bytes are for a FieldElement.
-    // @TODO: Macro for Inline load8 function as has variadic arguments.
-    #[warn(dead_code)]
-=======
     /// Load a `FieldElement` from the low 253b bits of a 256-bit
     /// input. So Little Endian representation in bytes of a FieldElement.
     // @TODO: Macro for Inline load8 function as it has variadic arguments.
->>>>>>> 10a2a386
+    #[warn(dead_code)]
     pub fn from_bytes(bytes: &[u8;32]) -> FieldElement {
         let load8 = |input: &[u8]| -> u64 {
                (input[0] as u64)
