--- conflicted
+++ resolved
@@ -3,11 +3,8 @@
 use crate::backend::u64::field::FieldElement;
 use crate::backend::u64::scalar::Scalar;
 
-<<<<<<< HEAD
+
 /// `L` is the order of base point for Doppio, in this case it is equivalent to 2^249 - 15145038707218910765482344729778085401
-=======
-/// `L` is the order of base point for Doppio, i.e. `2^249 - 15145038707218910765482344729778085401`.
->>>>>>> eb49a9cc
 pub const L: Scalar = Scalar([2766226127823335, 4237835465749098, 4503599626623787, 4503599627370495, 2199023255551]);
 
 /// Scalar-LFACTOR is the value that satisfies the equation: `L * LFACTOR = -1 (mod 2^52)`
@@ -29,13 +26,7 @@
 /// implemented on FieldElement Arithmetics module.
 pub const LFACTOR_FIELD: u64 = 1439961107955227;
 
-<<<<<<< HEAD
 /// Montgomery modulus defined for FieldElements on `inverse()` functions scope. 
 /// It is used for the Montgomery Mul operation that takes place on the `Inversion
 /// operation`. It's defined as: `R^2 = (2^253)^2 % L`
-=======
-/// Montgomery modulus defined for FieldElements on `inverse()` function's scope. 
-/// It's used for the Montgomery Mul operation that takes place on the `Inversion
-/// operation`. It's defined as: `R^2 = (2^253)^2 % L`.
->>>>>>> eb49a9cc
 pub const INV_RR: FieldElement = FieldElement([2210115751650724, 3809421927348411, 2357176729341513, 3420097284349172, 7483527818736]);