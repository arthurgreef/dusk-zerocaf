<<<<<<< HEAD
//! This contains the different backend implementations: `u64` and further comming ones. .
=======
//! Contains the different backend implementations: `u64` and further comming ones.
>>>>>>> eb49a9cc
//! 
//! On this module you can find the different implementations
//! done for Finite Fields mathematical-backends.

/// The u64 backend contains the implementation of all of the 
/// mathematical base eg. Arithmetics over Finite Fields with 
/// a design specially thought out 64-bit architectures.
pub mod u64;
#[cfg(not(any(
    feature = "u64_backend"
)))]

// A backend feature must fair be chosen.
compile_error!(
    "no zerocaf backend cargo feature enabled! \
     please enable u64_backend"
);<|MERGE_RESOLUTION|>--- conflicted
+++ resolved
@@ -1,8 +1,5 @@
-<<<<<<< HEAD
+
 //! This contains the different backend implementations: `u64` and further comming ones. .
-=======
-//! Contains the different backend implementations: `u64` and further comming ones.
->>>>>>> eb49a9cc
 //! 
 //! On this module you can find the different implementations
 //! done for Finite Fields mathematical-backends.
