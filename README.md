# Corretto: Fast, efficient and bulletproof-friendly cryptographic operations.

This repository contains the first ever implementation of an elliptic curve over the `Ristretto Scalar field`: a pure Rust implementation designed by [Dusk](https://dusk.network) team.

### Ristretto curve 

Ristretto is a technique for constructing prime order elliptic curve groups with non-malleable encodings. The [Ristretto protocol](https://ristretto.group/ristretto.html) arose as an extension of [Mike Hamburg's Decaf](https://www.shiftleft.org/papers/decaf/decaf.pdf) approach to cofactor elimination, which is applicable to curves of
cofactor 4, whereas the Ristretto is designed for non-prime-order curves of cofactor 8 or 4.

### Ristretto Scalar Field And Bulletproof

Originally designed to abstract _non-prime-order curves into prime-order scalar fields_, the `Ristretto` abstraction would have been far too inefficient to implement for Bulletproofs zero-knowledge proof. Therefore the `Ristretto scalar field` is used to **solve all negative impacts of using cofactors equalling 8 on the Ristretto curve.**. The strategy is to use a _Ristretto embedded curve_ (also called `Doppio Curve`), as the initial operations within `Corretto` are performed therein. `Corretto` opens up new opportunities for the use cases of **zero-knowledge proofs** inside the Dusk Network protocol as well as making a _Bulletproof-integrated ring signature substitute possible_, with orders of magnitude performance improvements compared to the fastest ringsig implementation.

Within this library, the implementation of the Ristretto to construct the curve with desired properties is made possible by 
defining the curve over the scalar field, using only a thin abstraction layer, which in turn allows for systems that use signatures to be safely extended with zero-knowledge protocols. These zero-knowledge protocols are utilised with no additional cryptographic assumptions and minimal changes in the code. The Ristretto scalar field is Bulletproof friendly, which makes it possible to use both cryptographic protocols in tandem with one another, as they are centric to contemporary applications of elliptic curve operations.

Special thanks to [@ebfull](https://github.com/ebfull) who triggered this work with the following tweet:

<blockquote class="twitter-tweet" data-lang="en"><p lang="en" dir="ltr">Here&#39;s an &quot;embedded&quot; curve over ristretto255&#39;s scalar field<br><br>-x^2 + y^2 = 1 - (86649/86650)x^2y^2<br><br>which is Ristretto-ready and birationally equivalent to<br><br>y^2 = x^3 + 346598x^2 + x (and it&#39;s twist secure)<br><br>Any other suggestions?</p>&mdash; Sean Bowe (@ebfull) <a href="https://twitter.com/ebfull/status/1087571257057406976?ref_src=twsrc%5Etfw">January 22, 2019</a></blockquote>

## Details

### Curve parameters:

| Variable | Value | Explanation |
|--|--|--|
| Equation | Edwards -x²+y²=1-$`\frac{86649}{86650}`$x²y² | -|
| a | -1 | - |
| d | $`\frac{86649}{86650}`$ | - |
| B | $`\frac{8}{9}`$ | Edwards Basepoint Y-coordinate With X > 0 | 

<br/>

| Montgomery | y²=x³+346598*x²+x |
|--|--|
| u(P) | 17 | `u` coordinate of the Montgomery Basepoint, X-coordinate | \
| A | 346598 | |

<br/>

| Weierstrass | y²=x³+ax+b |
|--|--|
| a | 2412335192444087404657728854347664746952372119793302535333983646055108025796 | |
| b | 1340186218024493002587627141304258192751317844329612519629993998710484804961 | |
| x | 2412335192444087404657728854347664746952372119793302535333983646095151532546 | |
| y | 6222320563903764848551041754877036140234555813488015858364752483591799173948 | |

| Variable | Value | Explanation |
|--|--|--|
| G | 2²⁵² - 121160309657751286123858757838224683208 | Curve order |
| p | 2²⁵² + 27742317777372353535851937790883648493 | Prime of the field |
| r | 2²⁴⁹ - 15145038707218910765482344729778085401 | Prime of the Sub-Group |\

<br/>

### Encoding / Decoding tools
In order to work with our points along the curve, or any non trivial computuaions, for example those with tough notations - there has been a set of tools and examples which have been created to make facilitate the Encoding/Decoding processes. These can be found at: `tools/src/main.rs` 

### Examples

```rust
num_from_bytes_le(&[76, 250, 187, 243, 105, 92, 117, 70, 234, 124, 126, 180, 87, 149, 62, 249, 16, 149, 138, 56, 26, 87, 14, 76, 251, 39, 168, 74, 176, 202, 26, 84]);
// Prints: 38041616210253564751207933125345413214423929536328854382158537130491690875468
    
let res = to_field_elem_51(&"1201935917638644956968126114584555454358623906841733991436515590915937358637");
println!("{:?}", res);
// Gives us: [939392471225133, 1174884015108736, 2226020409917912, 1948943783348399, 46747909865470]

hex_bytes_le("120193591763864495696812611458455545435862390684173399143651559091593735863735685683568356835683");
// Prints: Encoding result -> [63, 41, b7, c, b, 79, 94, 7b, 21, d2, fe, 7b, c8, 89, c9, 7f, 76, c8, 9b, a3, 58, 18, 39, a, f2, d2, 7c, 17, ed, 7f, 6, c4, 9d, 44, f3, 7c, 85, c2, 67, e]
// Put the 0x by yourseleves and if there's any value alone like `c` padd it with a 0 on the left like: `0x0c`

from_radix_to_radix_10("1a0111ea397fe69a4b1ba7b6434bacd764774b84f38512bf6730d2a0f6b0f6241eabfffeb153ffffb9feffffffffaaab", 16u32);
// Prints: 4002409555221667393417789825735904156556882819939007885332058136124031650490837864442687629129015664037894272559787

```

> When performing operations with large values, such as: `2²⁵² - 121160309657751286123858757838224683208`, it is recomended to compute them through `SageMath`, as the user interface adheres to these types of functions. From `SageMath`, they can be converted in a consistent format and easily compiled into Rust.

### Roadmap:

Note: the refactoring relations are expressed as indentations

- [ ] Create FieldElement Struct and implement the basic operations we need on a u64 backend.
  - [x] Find the proper radix value for FieldElement.
  - [ ] Add basic and needed constants.
  - [ ] Implement Reduce function to make the FieldElements fit on a 5 u64-bit limbs.
    - [x] Implement Addition.
    - [ ] Implement Subtraction.
    - [x] Implement Byte-encoding/decoding.
    - [x] Implement Multiplication on u64-backend with u128 usage.
  - [ ] Add proper tests for every function.
- [x] Build Scalar Arithmetics and Scalar Struct definition.
    - [x] Find the proper radix value for FieldElement.
    - [x] Add the required constants for computation.
      - [x] Implement Addition.
      - [x] implement Subtraction.
      - [x] Implement Inner_Multiplication.
      - [x] Implement Inner_Squaring.
      - [x] Implement Montgomery_reduction.
      - [x] Define Montgomery_reduction algorithm.
        - [x] Implement Montgomery_Muliplication.
        - [x] Implement Montgomery_Squaring.
        - [x] Implement tests of Montgomery Arithmetics. (under revision)
- [ ] Create Conversions from Montgomery points to Weierstrass ones. 

<<<<<<< HEAD
> Operations with large numbers are recommended to be done in `SageMath`, where they can be converted in a continuous format into rust and easily compiled each time. 
=======
>>>>>>> a93f8282
<|MERGE_RESOLUTION|>--- conflicted
+++ resolved
@@ -104,7 +104,4 @@
         - [x] Implement tests of Montgomery Arithmetics. (under revision)
 - [ ] Create Conversions from Montgomery points to Weierstrass ones. 
 
-<<<<<<< HEAD
-> Operations with large numbers are recommended to be done in `SageMath`, where they can be converted in a continuous format into rust and easily compiled each time. 
-=======
->>>>>>> a93f8282
+> Operations with large numbers are recommended to be done in `SageMath`, where they can be converted in a continuous format into rust and easily compiled each time. 